--- conflicted
+++ resolved
@@ -34,13 +34,8 @@
             "TLS_AES_256_GCM_SHA384", // TLSv1.3
             "TLS_CHACHA20_POLY1305_SHA256"); // TLSv1.3, Java 12
 
-<<<<<<< HEAD
-    Set<String> ALLOWED_PROTOCOLS = Set.of("TLSv1.2"); // TODO Enable TLSv1.3
+    Set<String> ALLOWED_PROTOCOLS = com.yahoo.vespa.jdk8compat.Set.of("TLSv1.2"); // TODO Enable TLSv1.3
     String SSL_CONTEXT_VERSION = "TLS"; // Use SSLContext implementations that supports all TLS versions
-=======
-    Set<String> ALLOWED_PROTOCOLS = com.yahoo.vespa.jdk8compat.Set.of("TLSv1.2"); // TODO Enable TLSv1.3
-    String SSL_CONTEXT_VERSION = "TLSv1.2"; // TODO Enable TLSv1.3
->>>>>>> 3e968e0c
 
     /**
      * @return the allowed cipher suites supported by the provided context instance
