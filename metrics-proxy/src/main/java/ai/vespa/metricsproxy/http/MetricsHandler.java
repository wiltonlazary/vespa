/*
 * Copyright 2019 Oath Inc. Licensed under the terms of the Apache 2.0 license. See LICENSE in the project root.
 */

package ai.vespa.metricsproxy.http;

import ai.vespa.metricsproxy.core.MetricsConsumers;
import ai.vespa.metricsproxy.core.MetricsManager;
import ai.vespa.metricsproxy.metric.model.MetricsPacket;
import ai.vespa.metricsproxy.metric.model.json.JsonRenderingException;
import ai.vespa.metricsproxy.service.VespaServices;
import com.google.inject.Inject;
import com.yahoo.container.jdisc.HttpResponse;
import com.yahoo.restapi.Path;

import java.net.URI;
import java.util.List;
import java.util.Optional;
import java.util.concurrent.Executor;

import static ai.vespa.metricsproxy.metric.model.json.GenericJsonUtil.toGenericJsonModel;
import static com.yahoo.jdisc.Response.Status.INTERNAL_SERVER_ERROR;
import static com.yahoo.jdisc.Response.Status.OK;

/**
 * Http handler for the metrics/v1 rest api.
 *
 * @author gjoranv
 */
public class MetricsHandler extends HttpHandlerBase {

    public static final String V1_PATH = "/metrics/v1";
    static final String VALUES_PATH = V1_PATH + "/values";

    @Inject
    public MetricsHandler(Executor executor,
                          MetricsManager metricsManager,
                          VespaServices vespaServices,
                          MetricsConsumers metricsConsumers) {
<<<<<<< HEAD
        super(executor);

        valuesFetcher = new ValuesFetcher(metricsManager, vespaServices, metricsConsumers);
=======
        super(executor, metricsManager, vespaServices, metricsConsumers);
>>>>>>> 7a5514c7
    }

    @Override
    public Optional<HttpResponse> doHandle(URI requestUri, Path apiPath, String consumer) {
        if (apiPath.matches(V1_PATH)) return Optional.of(resourceListResponse(requestUri, List.of(VALUES_PATH)));
        if (apiPath.matches(VALUES_PATH)) return Optional.of(valuesResponse(consumer));
        return Optional.empty();
    }

    private JsonResponse valuesResponse(String consumer) {
        try {
            List<MetricsPacket> metrics =  valuesFetcher.fetch(consumer);
            return new JsonResponse(OK, toGenericJsonModel(metrics).serialize());
        } catch (JsonRenderingException e) {
            return new ErrorResponse(INTERNAL_SERVER_ERROR, e.getMessage());
        }
    }

}<|MERGE_RESOLUTION|>--- conflicted
+++ resolved
@@ -37,13 +37,7 @@
                           MetricsManager metricsManager,
                           VespaServices vespaServices,
                           MetricsConsumers metricsConsumers) {
-<<<<<<< HEAD
-        super(executor);
-
-        valuesFetcher = new ValuesFetcher(metricsManager, vespaServices, metricsConsumers);
-=======
         super(executor, metricsManager, vespaServices, metricsConsumers);
->>>>>>> 7a5514c7
     }
 
     @Override
