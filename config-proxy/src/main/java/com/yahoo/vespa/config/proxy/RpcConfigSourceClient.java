// Copyright Yahoo. Licensed under the terms of the Apache 2.0 license. See LICENSE in the project root.
package com.yahoo.vespa.config.proxy;

import com.yahoo.concurrent.DaemonThreadFactory;
import com.yahoo.config.ConfigurationRuntimeException;
import com.yahoo.config.subscription.ConfigSourceSet;
import com.yahoo.config.subscription.impl.JrtConfigRequesters;
import com.yahoo.jrt.Request;
import com.yahoo.jrt.Spec;
import com.yahoo.jrt.Supervisor;
import com.yahoo.jrt.Target;
import com.yahoo.jrt.Transport;
import com.yahoo.vespa.config.ConfigCacheKey;
import com.yahoo.vespa.config.ConfigKey;
import com.yahoo.vespa.config.RawConfig;
import com.yahoo.vespa.config.TimingValues;
import com.yahoo.vespa.config.protocol.JRTServerConfigRequest;

import java.util.ArrayList;
import java.util.List;
import java.util.Map;
import java.util.Optional;
import java.util.concurrent.ConcurrentHashMap;
import java.util.concurrent.DelayQueue;
import java.util.concurrent.Executors;
import java.util.concurrent.ScheduledExecutorService;
import java.util.concurrent.ScheduledFuture;
import java.util.logging.Level;
import java.util.logging.Logger;

import static java.util.concurrent.TimeUnit.MILLISECONDS;
import static java.util.concurrent.TimeUnit.SECONDS;

/**
 * An Rpc client to a config source
 *
 * @author hmusum
 */
class RpcConfigSourceClient implements ConfigSourceClient, Runnable {

    private static final Logger log = Logger.getLogger(RpcConfigSourceClient.class.getName());
    private static final TimingValues timingValues = createTimingValues();

    private final Supervisor supervisor = new Supervisor(new Transport("config-source-client"));

    private final ResponseHandler responseHandler;
    private final ConfigSourceSet configSourceSet;
    private final Map<ConfigCacheKey, Subscriber> activeSubscribers = new ConcurrentHashMap<>();
    private final MemoryCache memoryCache;
    private final DelayedResponses delayedResponses;
    private final ScheduledExecutorService nextConfigScheduler =
            Executors.newScheduledThreadPool(1, new DaemonThreadFactory("next config"));
    private final ScheduledFuture<?> nextConfigFuture;
    private final JrtConfigRequesters requesters;
    // Scheduled executor that periodically checks for requests that have timed out and response should be returned to clients
    private final ScheduledExecutorService delayedResponsesScheduler =
            Executors.newScheduledThreadPool(1, new DaemonThreadFactory("delayed responses"));
    private final ScheduledFuture<?> delayedResponsesFuture;

    RpcConfigSourceClient(ResponseHandler responseHandler, ConfigSourceSet configSourceSet) {
        this.responseHandler = responseHandler;
        this.configSourceSet = configSourceSet;
        this.memoryCache = new MemoryCache();
        this.delayedResponses = new DelayedResponses();
        checkConfigSources();
        nextConfigFuture = nextConfigScheduler.scheduleAtFixedRate(this, 0, 10, MILLISECONDS);
<<<<<<< HEAD
        this.requesters = new JrtConfigRequesters();
        DelayedResponseHandler command = new DelayedResponseHandler(delayedResponses, memoryCache, rpcServer);
=======
        this.requester = JRTConfigRequester.create(configSourceSet, timingValues);
        DelayedResponseHandler command = new DelayedResponseHandler(delayedResponses, memoryCache, responseHandler);
>>>>>>> 60b142c0
        this.delayedResponsesFuture = delayedResponsesScheduler.scheduleAtFixedRate(command, 5, 1, SECONDS);
    }

    /**
     * Checks if config sources are available
     */
    private void checkConfigSources() {
        if (configSourceSet == null || configSourceSet.getSources() == null || configSourceSet.getSources().size() == 0)
            throw new IllegalArgumentException("No config sources defined, could not check connection");

        Request req = new Request("ping");
        for (String configSource : configSourceSet.getSources()) {
            Spec spec = new Spec(configSource);
            Target target = supervisor.connect(spec);
            target.invokeSync(req, 30.0);
            if (target.isValid())
                return;

            log.log(Level.INFO, "Could not connect to config source at " + spec.toString());
            target.close();
        }
        log.log(Level.INFO, "Could not connect to any config source in set " + configSourceSet.toString() +
                ", please make sure config server(s) are running.");
    }

    /**
     * Retrieves the requested config from the cache or the remote server.
     * <p>
     * If the requested config is different from the one in cache, the cached request is returned immediately.
     * If they are equal, this method returns null.
     * <p>
     * If the config was not in cache, this method starts a <em>Subscriber</em> in a separate thread
     * that gets the config and calls updateSubscribers().
     *
     * @param input The config to retrieve - can be empty (no payload), or have a valid payload.
     * @return A Config with a payload.
     */
    @Override
    public RawConfig getConfig(RawConfig input, JRTServerConfigRequest request) {
        // Always add to delayed responses (we remove instead if we find config in cache)
        // This is to avoid a race where we might end up not adding to delayed responses
        // nor subscribing to config if another request for the same config
        // happens at the same time
        DelayedResponse delayedResponse = new DelayedResponse(request);
        delayedResponses.add(delayedResponse);

        ConfigCacheKey configCacheKey = new ConfigCacheKey(input.getKey(), input.getDefMd5());
        RawConfig cachedConfig = memoryCache.get(configCacheKey);
        boolean needToGetConfig = true;

        RawConfig ret = null;
        if (cachedConfig != null) {
            log.log(Level.FINE, () -> "Found config " + configCacheKey + " in cache, generation=" + cachedConfig.getGeneration() +
                    ",config checksums=" + cachedConfig.getPayloadChecksums());
            log.log(Level.FINEST, () -> "input config=" + input + ",cached config=" + cachedConfig);
            if (ProxyServer.configOrGenerationHasChanged(cachedConfig, request)) {
                log.log(Level.FINEST, () -> "Cached config is not equal to requested, will return it");
                if (delayedResponses.remove(delayedResponse)) {
                    // unless another thread already did it
                    ret = cachedConfig;
                }
            }
            if (!cachedConfig.isError() && cachedConfig.getGeneration() > 0) {
                needToGetConfig = false;
            }
        }
        if (needToGetConfig) {
            subscribeToConfig(input, configCacheKey);
        }
        return ret;
    }

    private void subscribeToConfig(RawConfig input, ConfigCacheKey configCacheKey) {
        if (activeSubscribers.containsKey(configCacheKey)) return;

        log.log(Level.FINE, () -> "Could not find good config in cache, creating subscriber for: " + configCacheKey);
        var subscriber = new Subscriber(input, timingValues, requesters.getRequester(configSourceSet, timingValues));
        try {
            subscriber.subscribe();
            activeSubscribers.put(configCacheKey, subscriber);
        } catch (ConfigurationRuntimeException e) {
            log.log(Level.INFO, "Subscribe for '" + configCacheKey + "' failed, closing subscriber");
            subscriber.cancel();
        }
    }

    @Override
    public void run() {
        activeSubscribers.values().forEach(subscriber -> {
            if (!subscriber.isClosed()) {
                Optional<RawConfig> config = subscriber.nextGeneration();
                config.ifPresent(this::updateWithNewConfig);
            }
        });
    }

    @Override
    public void shutdown() {
        log.log(Level.FINE, "shutdownSourceConnections");
        shutdownSourceConnections();
        log.log(Level.FINE, "delayedResponsesFuture.cancel");
        delayedResponsesFuture.cancel(true);
        log.log(Level.FINE, "delayedResponsesFuture.shutdownNow");
        delayedResponsesScheduler.shutdownNow();
        log.log(Level.FINE, "supervisor.transport().shutdown().join()");
        supervisor.transport().shutdown().join();
    }

    /**
     * Takes down connection(s) to config sources and running tasks
     */
    @Override
    public void shutdownSourceConnections() {
        log.log(Level.FINE, "Subscriber::cancel");
        activeSubscribers.values().forEach(Subscriber::cancel);
        activeSubscribers.clear();
        log.log(Level.FINE, "nextConfigFuture.cancel");
        nextConfigFuture.cancel(true);
        log.log(Level.FINE, "nextConfigScheduler.shutdownNow");
        nextConfigScheduler.shutdownNow();
        log.log(Level.FINE, "requester.close");
        requesters.close();
    }

    @Override
    public String getActiveSourceConnection() {
        return requesters.getRequester(configSourceSet, timingValues).getConnectionPool().getCurrent().getAddress();
    }

    @Override
    public List<String> getSourceConnections() {
        ArrayList<String> ret = new ArrayList<>();
        if (configSourceSet != null) {
            ret.addAll(configSourceSet.getSources());
        }
        return ret;
    }

    /**
     * Updates subscribers with new config. This method will be called when a response with changed config is
     * received from upstream (content or generation has changed) or the server timeout has elapsed.
     *
     * @param config new config
     */
    public void updateSubscribers(RawConfig config) {
        ConfigKey<?> key = config.getKey();
        long generation = config.getGeneration();
        log.log(Level.FINE, () -> "Config updated for " + key + "," + generation);
        DelayQueue<DelayedResponse> responseDelayQueue = delayedResponses.responses();
        if (responseDelayQueue.size() == 0) return;

        log.log(Level.FINE, () -> "Delayed response queue has " + responseDelayQueue.size() + " elements");
        log.log(Level.FINEST, () -> "Delayed response queue: " + responseDelayQueue);
        boolean found = false;
        for (DelayedResponse response : responseDelayQueue.toArray(new DelayedResponse[0])) {
            JRTServerConfigRequest request = response.getRequest();
            if (request.getConfigKey().equals(key)
                    // Generation 0 is special, used when returning empty sentinel config
                    && (generation >= request.getRequestGeneration() || generation == 0)) {
                if (delayedResponses.remove(response)) {
                    found = true;
                    log.log(Level.FINE, () -> "Call returnOkResponse for " + key + "," + generation);
                    if (config.getPayload().getData().getByteLength() == 0)
                        log.log(Level.WARNING, () -> "Call returnOkResponse for " + key + "," + generation + " with empty config");
                    responseHandler.returnOkResponse(request, config);
                } else {
                    log.log(Level.INFO, "Could not remove " + key + " from delayedResponses queue, already removed");
                }
            }
        }
        if (!found) {
            log.log(Level.FINE, () -> "Found no recipient for " + key + " in delayed response queue");
        }
        log.log(Level.FINE, () -> "Finished updating config for " + key + "," + generation);
    }

    @Override
    public DelayedResponses delayedResponses() { return delayedResponses; }

    @Override
    public MemoryCache memoryCache() { return memoryCache; }

    private void updateWithNewConfig(RawConfig newConfig) {
        log.log(Level.FINE, () -> "config to be returned for '" + newConfig.getKey() +
                                  "', generation=" + newConfig.getGeneration() +
                                  ", payload=" + newConfig.getPayload());
        memoryCache.update(newConfig);
        updateSubscribers(newConfig);
    }

    private static TimingValues createTimingValues() {
        // Proxy should time out before clients upon subscription.
        double timingValuesRatio = 0.8;

        return new TimingValues()
                .setFixedDelay((long) (new TimingValues().getFixedDelay() * timingValuesRatio))
                .setSubscribeTimeout((long) (new TimingValues().getSubscribeTimeout() * timingValuesRatio));
    }

}<|MERGE_RESOLUTION|>--- conflicted
+++ resolved
@@ -64,13 +64,8 @@
         this.delayedResponses = new DelayedResponses();
         checkConfigSources();
         nextConfigFuture = nextConfigScheduler.scheduleAtFixedRate(this, 0, 10, MILLISECONDS);
-<<<<<<< HEAD
         this.requesters = new JrtConfigRequesters();
-        DelayedResponseHandler command = new DelayedResponseHandler(delayedResponses, memoryCache, rpcServer);
-=======
-        this.requester = JRTConfigRequester.create(configSourceSet, timingValues);
         DelayedResponseHandler command = new DelayedResponseHandler(delayedResponses, memoryCache, responseHandler);
->>>>>>> 60b142c0
         this.delayedResponsesFuture = delayedResponsesScheduler.scheduleAtFixedRate(command, 5, 1, SECONDS);
     }
 
