--- conflicted
+++ resolved
@@ -57,16 +57,9 @@
                     for (Deployment deployment : instance.deployments().values()) {
                         attempts.incrementAndGet();
                         try {
-<<<<<<< HEAD
-                            var collectedMetrics = controller().metrics().getDeploymentMetrics(instance.id(), deployment.zone());
-                            var now = controller().clock().instant();
-=======
-                            if (deployment.version().getMajor() < 7) continue;
                             DeploymentId deploymentId = new DeploymentId(instance.id(), deployment.zone());
                             List<ClusterMetrics> clusterMetrics = controller().serviceRegistry().configServer().getDeploymentMetrics(deploymentId);
                             Instant now = controller().clock().instant();
-
->>>>>>> ae01f049
                             applications.lockApplicationIfPresent(application.id(), locked -> {
                                 Deployment existingDeployment = locked.get().require(instance.name()).deployments().get(deployment.zone());
                                 if (existingDeployment == null) return; // Deployment removed since we started collecting metrics
