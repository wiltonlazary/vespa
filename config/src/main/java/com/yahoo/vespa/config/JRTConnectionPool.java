--- conflicted
+++ resolved
@@ -38,16 +38,12 @@
     private volatile JRTConnection currentConnection;
 
     public JRTConnectionPool(ConfigSourceSet sourceSet) {
-<<<<<<< HEAD
         this(sourceSet, "config-jrt-pool-" + sourceSet.hashCode());
     }
 
     public JRTConnectionPool(ConfigSourceSet sourceSet, String poolName) {
         this.poolName = poolName;
-        supervisor = new Supervisor(new Transport(poolName)).useSmallBuffers();
-=======
-        supervisor = new Supervisor(new Transport("config-jrtpool-" + sourceSet.hashCode())).setDropEmptyBuffers(true);
->>>>>>> 062427cb
+        supervisor = new Supervisor(new Transport(poolName))..setDropEmptyBuffers(true);
         addSources(sourceSet);
     }
 
